# https://taskfile.dev

version: '3'

env:
  SESSION_SECRET_KEY: acceptance-test-secret

tasks:
  drmcp-install:
    desc: "🔧 Install drmcp and dev dependencies for development"
    cmds:
      - echo "🔧 Installing DR MCP Library and dev dependencies for development"
      - uv sync --extra drmcp --dev
    silent: true

  drmcp-dev:
    desc: "🔨 Running DR MCP Library locally"
    cmds:
      - echo "🔨 Starting DR MCP Library development server"
      - task: drmcp-install
      - uv run src/datarobot_genai/drmcp/server.py
    silent: true

  drmcp-ete-test-server:
    desc: "🔨 Running DR MCP Library test server"
    cmds:
      - echo "🔨 Starting DR MCP Library development server"
      - task: drmcp-install
      - uv run tests/drmcp/acceptance/ete_test_server.py
    silent: true

  drmcp-test-dev-server-background:
    desc: "🔨 Running DR MCP Library locally in background"
    vars:
      PORT: 8652
    cmds:
      - echo "🔨 Starting DR MCP Library development server"
      - echo "MCP Server running on port {{.PORT}}"
      - |
        if lsof -i :{{.PORT}} > /dev/null 2>&1; then
          echo "Killing existing process on port {{.PORT}}"
          lsof -i :{{.PORT}} | grep LISTEN | awk '{print $2}' | xargs kill -9 2>/dev/null || true
        fi
      - |
        OTEL_ATTRIBUTES='{"environment":"test","service.instance.id":"ete-tests"}' \
        OTEL_COLLECTOR_BASE_URL=http://localhost:4318 \
        OTEL_ENTITY_ID=deployment-68924b8b51102f055bef861c \
        MCP_SERVER_PORT={{.PORT}} task drmcp-ete-test-server &
      - |
        for i in {1..30}; do
          if curl -s http://localhost:{{.PORT}}/ > /dev/null 2>&1; then
            echo "Server is ready"
            break
          fi
          if [ $i -eq 30 ]; then
            echo "Server failed to start"
            exit 1
          fi
          sleep 1
        done
    silent: false

  drmcp-test-otel-server-background:
    desc: "🔨 Running DR MCP Library locally in background with OTEL"
    cmds:
      - echo "🔨 Ensuring Jaeger (OTEL) is running"
      - |
        if ! command -v docker >/dev/null 2>&1 || ! docker info >/dev/null 2>&1; then
          echo "Docker isn't running, skipping OTEL startup"
          exit 0
        fi
        if docker ps -q --filter name=jaeger --filter status=running | grep -q .; then
          echo "Jaeger already running, using existing container"
          exit 0
        fi
        if docker ps -aq --filter name=jaeger | grep -q .; then
          echo "Starting existing Jaeger container"
          docker start jaeger >/dev/null 2>&1 || true
        else
          echo "Launching new Jaeger container"
          docker run -d --name jaeger -p 16686:16686 -p 4318:4318 -e COLLECTOR_OTLP_ENABLED=true jaegertracing/all-in-one:1.54 >/dev/null 2>&1 || true
        fi
    silent: false

  drmcp-test:
    silent: true
    desc: "🧪 Run DR MCP Library tests"
    cmds:
      - rm -rf .coverage .coverage.xml htmlcov
      - echo "🧪 Running all DR MCP Library tests.."
      - task: drmcp-unit
      - task: drmcp-integration
      - task: drmcp-acceptance

  drmcp-unit:
    desc: "Run DR MCP Library unit tests"
    cmds:
      - rm -rf .coverage .coverage.xml htmlcov
      - echo "Running DR MCP Library unit tests"
      - uv run pytest {{if .CLI_ARGS}}{{.CLI_ARGS}}{{else}}tests/drmcp/unit/{{end}} --cov=datarobot_genai.drmcp --cov-report=xml --cov-report=html --cov-report=term-missing -s -vv
    silent: true

  drmcp-integration:
    desc: "Run DR MCP Library integration tests"
    cmds:
      - echo "Running DR MCP Library integration tests"
      - uv run pytest {{if .CLI_ARGS}}{{.CLI_ARGS}}{{else}}tests/drmcp/integration/{{end}} -s -vv
    silent: true

  drmcp-acceptance:
    desc: "Run DR MCP Library acceptance tests"
    vars:
      PORT: 8652
    cmds:
      - task: drmcp-test-otel-server-background
      - task: drmcp-test-dev-server-background
      - defer: |
          echo "Stopping DR MCP Library MCP Server"
          lsof -i :{{.PORT}} | grep LISTEN | awk '{print $2}' | xargs kill -9 2>/dev/null || true
          echo "Stopping Jaeger"
          docker stop jaeger || true
      - echo "Running DR MCP Library acceptance tests"
<<<<<<< HEAD
      - DR_MCP_SERVER_URL=http://localhost:{{.PORT}}/mcp uv run pytest {{if .CLI_ARGS}}{{.CLI_ARGS}}{{else}}tests/drmcp/acceptance/{{end}} -s -vv
    silent: true

  drmcp-test-interactive:
    desc: "🧪 Run interactive MCP client test"
    vars:
      PORT: 8652
    cmds:
      - defer: |
          echo "Stopping MCP Server"
          lsof -i :{{.PORT}} | grep LISTEN | awk '{print $2}' | xargs kill -9 2>/dev/null || true
          echo "Stopping Jaeger"
          docker stop jaeger || true
      - echo "🧪 Starting interactive MCP client test"
      - |
        if [ -z "$DR_MCP_SERVER_URL" ]; then
          echo "DR_MCP_SERVER_URL is not set, setting it to http://localhost:{{.PORT}}/mcp/"
          export DR_MCP_SERVER_URL=http://localhost:{{.PORT}}/mcp/
        fi
        if [ "$DR_MCP_SERVER_URL" = "http://localhost:{{.PORT}}/mcp/" ]; then
          echo "DR_MCP_SERVER_URL is set to default, starting server in background"
          task drmcp-test-otel-server-background || true
          task drmcp-test-dev-server-background
        fi
        echo ""
        uv run python -m datarobot_genai.drmcp.test_utils.test_interactive
    silent: false
=======
      - DR_MCP_SERVER_URL=http://localhost:{{.PORT}}/mcp DR_MCP_SERVER_HTTP_URL=http://localhost:{{.PORT}}/ uv run pytest {{if .CLI_ARGS}}{{.CLI_ARGS}}{{else}}tests/drmcp/acceptance/{{end}} -s -vv
    silent: true
>>>>>>> 8936e443
<|MERGE_RESOLUTION|>--- conflicted
+++ resolved
@@ -120,8 +120,7 @@
           echo "Stopping Jaeger"
           docker stop jaeger || true
       - echo "Running DR MCP Library acceptance tests"
-<<<<<<< HEAD
-      - DR_MCP_SERVER_URL=http://localhost:{{.PORT}}/mcp uv run pytest {{if .CLI_ARGS}}{{.CLI_ARGS}}{{else}}tests/drmcp/acceptance/{{end}} -s -vv
+      - DR_MCP_SERVER_URL=http://localhost:{{.PORT}}/mcp DR_MCP_SERVER_HTTP_URL=http://localhost:{{.PORT}}/ uv run pytest {{if .CLI_ARGS}}{{.CLI_ARGS}}{{else}}tests/drmcp/acceptance/{{end}} -s -vv
     silent: true
 
   drmcp-test-interactive:
@@ -148,7 +147,3 @@
         echo ""
         uv run python -m datarobot_genai.drmcp.test_utils.test_interactive
     silent: false
-=======
-      - DR_MCP_SERVER_URL=http://localhost:{{.PORT}}/mcp DR_MCP_SERVER_HTTP_URL=http://localhost:{{.PORT}}/ uv run pytest {{if .CLI_ARGS}}{{.CLI_ARGS}}{{else}}tests/drmcp/acceptance/{{end}} -s -vv
-    silent: true
->>>>>>> 8936e443
