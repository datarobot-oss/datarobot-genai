---
# https://taskfile.dev
version: '3'

dotenv: [".env"]

env:
  PARENT_ENV: true

includes:
  lint:
    taskfile: .taskfiles/lint.yml
    flatten: true
  license:
    taskfile: .taskfiles/license.yml
    flatten: true
  env:
    taskfile: .taskfiles/env.yml
    flatten: true
  tests:
    taskfile: .taskfiles/tests.yml
    flatten: true
  release:
    taskfile: .taskfiles/release.yml
    flatten: true
  drmcp:
    taskfile: .taskfiles/drmcp.yml
    flatten: true
  dev:
    taskfile: .taskfiles/dev.yml
    flatten: true

tasks:
  install:
    desc: "🔧 Install dependencies (all extras)"
    cmds:
      - echo "🔧 Installing dependencies (all extras)..."
      - uv sync --all-extras --dev
    silent: true

  build:
    desc: "Build distribution packages"
    cmds:
      - echo "Building distribution packages..."
      - rm -rf dist/
      - uv build
<<<<<<< HEAD
      - echo "Build complete! Distribution files in dist/"

  lint:
    desc: "🧹 Run all linters (check only, no fixes)"
    cmds:
      - echo "🧹 Running linters (check mode)..."
      - task: check-ruff-format
      - task: check-ruff
      - task: mypy
    silent: true

  mypy:
    desc: "Run mypy checks."
    cmds:
      - echo "Running mypy checks..."
      - uv run mypy --check-untyped-defs --no-site-packages ./src
    silent: true

  delint:
    desc: "🧹 Fix all linting issues automatically"
    cmds:
      - echo "🧹 Fixing linting issues..."
      - task: fix-ruff-format
      - task: fix-ruff
    silent: true

  check-ruff:
    desc: "Check ruff linter rules, but don't apply fixers. Used by CI."
    cmds:
      - uv run ruff check ./src
      - uv run ruff check ./tests
    silent: true

  check-ruff-format:
    desc: "Check formatting with ruff."
    cmds:
      - uv run ruff format --check ./src
      - uv run ruff format --check ./tests
    silent: true

  fix-ruff:
    desc: "Run ruff linter, applying fixers. Used by pre-commit."
    cmds:
      - uv run ruff check --fix ./src
      - uv run ruff check --fix ./tests
    silent: true

  fix-ruff-format:
    desc: "Run ruff linter, applying formatting fixes."
    cmds:
      - uv run ruff format ./src
      - uv run ruff format ./tests
    silent: true
  
  copyright:
    aliases: [license]
    desc: 📜 Apply license headers
    cmds:
      - echo "📜 Applying license headers"
      - >-
        docker run  --rm -v $PWD:/github/workspace ghcr.io/apache/skywalking-eyes/license-eye:eb0e0b091ea41213f712f622797e37526ca1e5d6
        -v info -c .licenserc.yaml header fix

  copyright-check:
    aliases: [license-check]
    desc: 📜 Checking for license headers
    cmds:
      - echo "📜 Checking license headers"
      - >-
        docker run  --rm -v $PWD:/github/workspace ghcr.io/apache/skywalking-eyes/license-eye:eb0e0b091ea41213f712f622797e37526ca1e5d6
        -v info -c .licenserc.yaml header check

  #########################################################
  # Development tasks
  #########################################################

  smoke-extras-none:
    desc: "🧪 Test with no extras"
    cmds:
      - echo "🧪 Testing with no extras (fresh venv like CI)..."
      - rm -rf .venv-ci-test
      - python -m venv .venv-ci-test
      - source .venv-ci-test/bin/activate && python -m pip install -U pip wheel setuptools
      - source .venv-ci-test/bin/activate && pip install .
      - rm -rf .venv-ci-test
    silent: true

  smoke-extras-crewai:
    desc: "🧪 Test with crewai extra"
    cmds:
      - echo "🧪 Testing with crewai extra (fresh venv like CI)..."
      - rm -rf .venv-ci-test
      - python -m venv .venv-ci-test
      - source .venv-ci-test/bin/activate && python -m pip install -U pip wheel setuptools
      - source .venv-ci-test/bin/activate && pip install ".[crewai]"
      - rm -rf .venv-ci-test
    silent: true

  smoke-extras-langgraph:
    desc: "🧪 Test with langgraph extra"
    cmds:
      - echo "🧪 Testing with langgraph extra (fresh venv like CI)..."
      - rm -rf .venv-ci-test
      - python -m venv .venv-ci-test
      - source .venv-ci-test/bin/activate && python -m pip install -U pip wheel setuptools
      - source .venv-ci-test/bin/activate && pip install ".[langgraph]"
      - rm -rf .venv-ci-test
    silent: true

  smoke-extras-llamaindex:
    desc: "🧪 Test with llamaindex extra"
    cmds:
      - echo "🧪 Testing with llamaindex extra (fresh venv like CI)..."
      - rm -rf .venv-ci-test
      - python -m venv .venv-ci-test
      - source .venv-ci-test/bin/activate && python -m pip install -U pip wheel setuptools
      - source .venv-ci-test/bin/activate && pip install ".[llamaindex]"
      - rm -rf .venv-ci-test
    silent: true

  smoke-extras-drmcp:
    desc: "🧪 Test with drmcp extra"
    cmds:
      - echo "🧪 Testing with drmcp extra (fresh venv like CI)..."
      - rm -rf .venv-ci-test
      - python -m venv .venv-ci-test
      - source .venv-ci-test/bin/activate && python -m pip install -U pip wheel setuptools
      - source .venv-ci-test/bin/activate && pip install ".[drmcp]"
      - rm -rf .venv-ci-test
    silent: true

  smoke-extras-all:
    desc: "🧪 Test with all extras"
    cmds:
      - echo "🧪 Testing with all extras (fresh venv like CI)..."
      - rm -rf .venv-ci-test
      - python -m venv .venv-ci-test
      - source .venv-ci-test/bin/activate && python -m pip install -U pip wheel setuptools
      - source .venv-ci-test/bin/activate && pip install ".[crewai,langgraph,llamaindex,drmcp]"
      - rm -rf .venv-ci-test
    silent: true

  smoke-extras-matrix:
    desc: "🧪 Test all optional extras combinations (like CI matrix)"
    cmds:
      - echo "🧪 Testing all extras combinations..."
      - task: smoke-extras-none
      - task: smoke-extras-crewai
      - task: smoke-extras-langgraph
      - task: smoke-extras-llamaindex
      - task: smoke-extras-drmcp
      - task: smoke-extras-all
    silent: true

  dev-publish-to-testpypi:
    desc: "Publish to TestPyPI"
    cmds:
      - echo "Publishing to TestPyPI for development..."
      - |
        if [ -z "${TEST_PYPI_API_TOKEN}" ]; then
          echo "ERROR: TEST_PYPI_API_TOKEN environment variable is not set"
          echo "Set it with: export TEST_PYPI_API_TOKEN='your_token_here'"
          exit 1
        fi
      - task: build
      - echo "Uploading packages to TestPyPI for development..."
      - |
        uv run twine upload \
          --repository-url https://test.pypi.org/legacy/ \
          --username __token__ \
          --password "${TEST_PYPI_API_TOKEN}" \
          --skip-existing \
          dist/*
      - |
        echo "Published to TestPyPI for development: https://test.pypi.org/project/datarobot-genai/"
        PKG_VERSION=$(grep -E '^[[:space:]]*version[[:space:]]*=' -m1 pyproject.toml | sed -E 's/.*"([^"]+)".*/\1/')
        echo "Install with: pip install -i https://test.pypi.org/simple/ --extra-index-url https://pypi.org/simple/ datarobot-genai==${PKG_VERSION}"

  #########################################################
  # DR MCP Library tasks
  #########################################################

  drmcp-install:
    desc: "🔧 Install drmcp and dev dependencies for development"
    cmds:
      - echo "🔧 Installing DR MCP Library and dev dependencies for development"
      - uv sync --extra drmcp --dev
    silent: true

  drmcp-dev:
    desc: "🔨 Running DR MCP Library locally"
    cmds:
      - echo "🔨 Starting DR MCP Library development server"
      - task: drmcp-install 
      - uv run src/datarobot_genai/drmcp/server.py
    silent: true


  drmcp-dev-background:
    desc: "🔨 Running DR MCP Library locally in background"
    vars:
      PORT: 8082
    cmds:
      - echo "🔨 Starting DR MCP Library development server"
      - echo "MCP Server running on port {{.PORT}}"
      # Kill any existing process on the port
      - |
        if lsof -i :{{.PORT}} > /dev/null 2>&1; then
          echo "Killing existing process on port {{.PORT}}"
          lsof -i :{{.PORT}} | grep LISTEN | awk '{print $2}' | xargs kill -9 2>/dev/null || true
        fi
      # Start server
      - |
        OTEL_ATTRIBUTES='{"environment":"test","service.instance.id":"ete-tests"}' \
        OTEL_COLLECTOR_BASE_URL=http://localhost:4318 \
        OTEL_ENTITY_ID=deployment-68924b8b51102f055bef861c \
        MCP_SERVER_PORT={{.PORT}} task drmcp-dev &
      # Wait for server to be ready
      - |
        for i in {1..30}; do
          if curl -s http://localhost:{{.PORT}}/ > /dev/null 2>&1; then
            echo "Server is ready"
            break
          fi
          if [ $i -eq 30 ]; then
            echo "Server failed to start"
            exit 1
          fi
          sleep 1
        done
    silent: true

  drmcp-dev-otel-background:
    desc: "🔨 Running DR MCP Library locally in background with OTEL"
    cmds:
      - echo "🔨 Starting DR MCP Library development server with OTEL"
      - >-
        docker run -d --name jaeger -p 16686:16686 -p 4318:4318 -e COLLECTOR_OTLP_ENABLED=true jaegertracing/all-in-one:1.54
        || docker start jaeger || true
    silent: true

  drmcp-test:
    silent: true
    desc: "🧪 Run DR MCP Library tests"
    cmds:
      - rm -rf .coverage .coverage.xml htmlcov
      - echo "🧪 Running all DR MCP Library tests.."
      - task: install
      - task: drmcp-unit
      - task: drmcp-integration
      - task: drmcp-acceptance
      - task: smoke-extras-drmcp

  drmcp-unit:
    desc: "Run DR MCP Library unit tests"
    cmds:
      - rm -rf .coverage .coverage.xml htmlcov
      - echo "Running DR MCP Library unit tests"
      - uv run pytest {{if .CLI_ARGS}}{{.CLI_ARGS}}{{else}}tests/drmcp/unit/{{end}} --cov=datarobot_genai.drmcp --cov-report=xml
        --cov-report=html --cov-report=term-missing -s -vv
    silent: true
  
  drmcp-integration:
    desc: "Run DR MCP Library integration tests"
    cmds:
      - echo "Running DR MCP Library integration tests"
      - uv run pytest {{if .CLI_ARGS}}{{.CLI_ARGS}}{{else}}tests/drmcp/integration/{{end}} -s -vv
    silent: true
  
  drmcp-acceptance:
    desc: "Run DR MCP Library acceptance tests"
    cmds:
      # Start jaeger in background
      - task: drmcp-dev-otel-background
      # Start MCP Server with default port 8082
      - task: drmcp-dev-background
      # Set up cleanup to run on exit
      - defer: |
          echo "Stopping DR MCP Library MCP Server"
          lsof -i :8082 | grep LISTEN | awk '{print $2}' | xargs kill -9 2>/dev/null || true
          echo "Stopping Jaeger"
          docker stop jaeger || true
      # Run tests
      - echo "Running DR MCP Library acceptance tests"
      - uv run pytest {{if .CLI_ARGS}}{{.CLI_ARGS}}{{else}}tests/drmcp/acceptance/{{end}} -s -vv
    silent: true
=======
      - echo "Build complete! Distribution files in dist/"
>>>>>>> e4097d10
<|MERGE_RESOLUTION|>--- conflicted
+++ resolved
@@ -44,293 +44,4 @@
       - echo "Building distribution packages..."
       - rm -rf dist/
       - uv build
-<<<<<<< HEAD
-      - echo "Build complete! Distribution files in dist/"
-
-  lint:
-    desc: "🧹 Run all linters (check only, no fixes)"
-    cmds:
-      - echo "🧹 Running linters (check mode)..."
-      - task: check-ruff-format
-      - task: check-ruff
-      - task: mypy
-    silent: true
-
-  mypy:
-    desc: "Run mypy checks."
-    cmds:
-      - echo "Running mypy checks..."
-      - uv run mypy --check-untyped-defs --no-site-packages ./src
-    silent: true
-
-  delint:
-    desc: "🧹 Fix all linting issues automatically"
-    cmds:
-      - echo "🧹 Fixing linting issues..."
-      - task: fix-ruff-format
-      - task: fix-ruff
-    silent: true
-
-  check-ruff:
-    desc: "Check ruff linter rules, but don't apply fixers. Used by CI."
-    cmds:
-      - uv run ruff check ./src
-      - uv run ruff check ./tests
-    silent: true
-
-  check-ruff-format:
-    desc: "Check formatting with ruff."
-    cmds:
-      - uv run ruff format --check ./src
-      - uv run ruff format --check ./tests
-    silent: true
-
-  fix-ruff:
-    desc: "Run ruff linter, applying fixers. Used by pre-commit."
-    cmds:
-      - uv run ruff check --fix ./src
-      - uv run ruff check --fix ./tests
-    silent: true
-
-  fix-ruff-format:
-    desc: "Run ruff linter, applying formatting fixes."
-    cmds:
-      - uv run ruff format ./src
-      - uv run ruff format ./tests
-    silent: true
-  
-  copyright:
-    aliases: [license]
-    desc: 📜 Apply license headers
-    cmds:
-      - echo "📜 Applying license headers"
-      - >-
-        docker run  --rm -v $PWD:/github/workspace ghcr.io/apache/skywalking-eyes/license-eye:eb0e0b091ea41213f712f622797e37526ca1e5d6
-        -v info -c .licenserc.yaml header fix
-
-  copyright-check:
-    aliases: [license-check]
-    desc: 📜 Checking for license headers
-    cmds:
-      - echo "📜 Checking license headers"
-      - >-
-        docker run  --rm -v $PWD:/github/workspace ghcr.io/apache/skywalking-eyes/license-eye:eb0e0b091ea41213f712f622797e37526ca1e5d6
-        -v info -c .licenserc.yaml header check
-
-  #########################################################
-  # Development tasks
-  #########################################################
-
-  smoke-extras-none:
-    desc: "🧪 Test with no extras"
-    cmds:
-      - echo "🧪 Testing with no extras (fresh venv like CI)..."
-      - rm -rf .venv-ci-test
-      - python -m venv .venv-ci-test
-      - source .venv-ci-test/bin/activate && python -m pip install -U pip wheel setuptools
-      - source .venv-ci-test/bin/activate && pip install .
-      - rm -rf .venv-ci-test
-    silent: true
-
-  smoke-extras-crewai:
-    desc: "🧪 Test with crewai extra"
-    cmds:
-      - echo "🧪 Testing with crewai extra (fresh venv like CI)..."
-      - rm -rf .venv-ci-test
-      - python -m venv .venv-ci-test
-      - source .venv-ci-test/bin/activate && python -m pip install -U pip wheel setuptools
-      - source .venv-ci-test/bin/activate && pip install ".[crewai]"
-      - rm -rf .venv-ci-test
-    silent: true
-
-  smoke-extras-langgraph:
-    desc: "🧪 Test with langgraph extra"
-    cmds:
-      - echo "🧪 Testing with langgraph extra (fresh venv like CI)..."
-      - rm -rf .venv-ci-test
-      - python -m venv .venv-ci-test
-      - source .venv-ci-test/bin/activate && python -m pip install -U pip wheel setuptools
-      - source .venv-ci-test/bin/activate && pip install ".[langgraph]"
-      - rm -rf .venv-ci-test
-    silent: true
-
-  smoke-extras-llamaindex:
-    desc: "🧪 Test with llamaindex extra"
-    cmds:
-      - echo "🧪 Testing with llamaindex extra (fresh venv like CI)..."
-      - rm -rf .venv-ci-test
-      - python -m venv .venv-ci-test
-      - source .venv-ci-test/bin/activate && python -m pip install -U pip wheel setuptools
-      - source .venv-ci-test/bin/activate && pip install ".[llamaindex]"
-      - rm -rf .venv-ci-test
-    silent: true
-
-  smoke-extras-drmcp:
-    desc: "🧪 Test with drmcp extra"
-    cmds:
-      - echo "🧪 Testing with drmcp extra (fresh venv like CI)..."
-      - rm -rf .venv-ci-test
-      - python -m venv .venv-ci-test
-      - source .venv-ci-test/bin/activate && python -m pip install -U pip wheel setuptools
-      - source .venv-ci-test/bin/activate && pip install ".[drmcp]"
-      - rm -rf .venv-ci-test
-    silent: true
-
-  smoke-extras-all:
-    desc: "🧪 Test with all extras"
-    cmds:
-      - echo "🧪 Testing with all extras (fresh venv like CI)..."
-      - rm -rf .venv-ci-test
-      - python -m venv .venv-ci-test
-      - source .venv-ci-test/bin/activate && python -m pip install -U pip wheel setuptools
-      - source .venv-ci-test/bin/activate && pip install ".[crewai,langgraph,llamaindex,drmcp]"
-      - rm -rf .venv-ci-test
-    silent: true
-
-  smoke-extras-matrix:
-    desc: "🧪 Test all optional extras combinations (like CI matrix)"
-    cmds:
-      - echo "🧪 Testing all extras combinations..."
-      - task: smoke-extras-none
-      - task: smoke-extras-crewai
-      - task: smoke-extras-langgraph
-      - task: smoke-extras-llamaindex
-      - task: smoke-extras-drmcp
-      - task: smoke-extras-all
-    silent: true
-
-  dev-publish-to-testpypi:
-    desc: "Publish to TestPyPI"
-    cmds:
-      - echo "Publishing to TestPyPI for development..."
-      - |
-        if [ -z "${TEST_PYPI_API_TOKEN}" ]; then
-          echo "ERROR: TEST_PYPI_API_TOKEN environment variable is not set"
-          echo "Set it with: export TEST_PYPI_API_TOKEN='your_token_here'"
-          exit 1
-        fi
-      - task: build
-      - echo "Uploading packages to TestPyPI for development..."
-      - |
-        uv run twine upload \
-          --repository-url https://test.pypi.org/legacy/ \
-          --username __token__ \
-          --password "${TEST_PYPI_API_TOKEN}" \
-          --skip-existing \
-          dist/*
-      - |
-        echo "Published to TestPyPI for development: https://test.pypi.org/project/datarobot-genai/"
-        PKG_VERSION=$(grep -E '^[[:space:]]*version[[:space:]]*=' -m1 pyproject.toml | sed -E 's/.*"([^"]+)".*/\1/')
-        echo "Install with: pip install -i https://test.pypi.org/simple/ --extra-index-url https://pypi.org/simple/ datarobot-genai==${PKG_VERSION}"
-
-  #########################################################
-  # DR MCP Library tasks
-  #########################################################
-
-  drmcp-install:
-    desc: "🔧 Install drmcp and dev dependencies for development"
-    cmds:
-      - echo "🔧 Installing DR MCP Library and dev dependencies for development"
-      - uv sync --extra drmcp --dev
-    silent: true
-
-  drmcp-dev:
-    desc: "🔨 Running DR MCP Library locally"
-    cmds:
-      - echo "🔨 Starting DR MCP Library development server"
-      - task: drmcp-install 
-      - uv run src/datarobot_genai/drmcp/server.py
-    silent: true
-
-
-  drmcp-dev-background:
-    desc: "🔨 Running DR MCP Library locally in background"
-    vars:
-      PORT: 8082
-    cmds:
-      - echo "🔨 Starting DR MCP Library development server"
-      - echo "MCP Server running on port {{.PORT}}"
-      # Kill any existing process on the port
-      - |
-        if lsof -i :{{.PORT}} > /dev/null 2>&1; then
-          echo "Killing existing process on port {{.PORT}}"
-          lsof -i :{{.PORT}} | grep LISTEN | awk '{print $2}' | xargs kill -9 2>/dev/null || true
-        fi
-      # Start server
-      - |
-        OTEL_ATTRIBUTES='{"environment":"test","service.instance.id":"ete-tests"}' \
-        OTEL_COLLECTOR_BASE_URL=http://localhost:4318 \
-        OTEL_ENTITY_ID=deployment-68924b8b51102f055bef861c \
-        MCP_SERVER_PORT={{.PORT}} task drmcp-dev &
-      # Wait for server to be ready
-      - |
-        for i in {1..30}; do
-          if curl -s http://localhost:{{.PORT}}/ > /dev/null 2>&1; then
-            echo "Server is ready"
-            break
-          fi
-          if [ $i -eq 30 ]; then
-            echo "Server failed to start"
-            exit 1
-          fi
-          sleep 1
-        done
-    silent: true
-
-  drmcp-dev-otel-background:
-    desc: "🔨 Running DR MCP Library locally in background with OTEL"
-    cmds:
-      - echo "🔨 Starting DR MCP Library development server with OTEL"
-      - >-
-        docker run -d --name jaeger -p 16686:16686 -p 4318:4318 -e COLLECTOR_OTLP_ENABLED=true jaegertracing/all-in-one:1.54
-        || docker start jaeger || true
-    silent: true
-
-  drmcp-test:
-    silent: true
-    desc: "🧪 Run DR MCP Library tests"
-    cmds:
-      - rm -rf .coverage .coverage.xml htmlcov
-      - echo "🧪 Running all DR MCP Library tests.."
-      - task: install
-      - task: drmcp-unit
-      - task: drmcp-integration
-      - task: drmcp-acceptance
-      - task: smoke-extras-drmcp
-
-  drmcp-unit:
-    desc: "Run DR MCP Library unit tests"
-    cmds:
-      - rm -rf .coverage .coverage.xml htmlcov
-      - echo "Running DR MCP Library unit tests"
-      - uv run pytest {{if .CLI_ARGS}}{{.CLI_ARGS}}{{else}}tests/drmcp/unit/{{end}} --cov=datarobot_genai.drmcp --cov-report=xml
-        --cov-report=html --cov-report=term-missing -s -vv
-    silent: true
-  
-  drmcp-integration:
-    desc: "Run DR MCP Library integration tests"
-    cmds:
-      - echo "Running DR MCP Library integration tests"
-      - uv run pytest {{if .CLI_ARGS}}{{.CLI_ARGS}}{{else}}tests/drmcp/integration/{{end}} -s -vv
-    silent: true
-  
-  drmcp-acceptance:
-    desc: "Run DR MCP Library acceptance tests"
-    cmds:
-      # Start jaeger in background
-      - task: drmcp-dev-otel-background
-      # Start MCP Server with default port 8082
-      - task: drmcp-dev-background
-      # Set up cleanup to run on exit
-      - defer: |
-          echo "Stopping DR MCP Library MCP Server"
-          lsof -i :8082 | grep LISTEN | awk '{print $2}' | xargs kill -9 2>/dev/null || true
-          echo "Stopping Jaeger"
-          docker stop jaeger || true
-      # Run tests
-      - echo "Running DR MCP Library acceptance tests"
-      - uv run pytest {{if .CLI_ARGS}}{{.CLI_ARGS}}{{else}}tests/drmcp/acceptance/{{end}} -s -vv
-    silent: true
-=======
-      - echo "Build complete! Distribution files in dist/"
->>>>>>> e4097d10
+      - echo "Build complete! Distribution files in dist/"