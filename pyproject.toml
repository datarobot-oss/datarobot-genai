--- conflicted
+++ resolved
@@ -4,11 +4,7 @@
 
 [project]
 name = "datarobot-genai"
-<<<<<<< HEAD
-version = "0.2.2"
-=======
-version = "0.2.4"
->>>>>>> 6dcda029
+version = "0.2.5"
 description = "Generic helpers for GenAI"
 readme = "README.md"
 requires-python = ">=3.10, <3.13"
