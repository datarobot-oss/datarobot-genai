[build-system]
requires = ["hatchling>=1.25.0"]
build-backend = "hatchling.build"

[project]
name = "datarobot-genai"
<<<<<<< HEAD
version = "0.1.22"
=======
version = "0.1.23"
>>>>>>> 49c6054e
description = "Generic helpers for GenAI"
readme = "README.md"
requires-python = ">=3.10, <3.13"
license = { text = "Apache-2.0" }
authors = [{ name = "DataRobot, Inc." }]
dependencies = [
  "requests>=2.32.4",
  "datarobot>=3.9.1",
  "datarobot-predict>=1.13.2",
  "openai>=1.76.2",
  "pandas>=2.2.3",
  "ragas>=0.3.8",
  "pyjwt>=2.10.1",
]

[project.urls]
Homepage = "https://github.com/datarobot-oss/datarobot-genai"

[project.entry-points.'nat.plugins']
datarobot_llm_providers = "datarobot_genai.nat.datarobot_llm_providers"
datarobot_llm_clients = "datarobot_genai.nat.datarobot_llm_clients"

[project.optional-dependencies]
crewai = [
  "crewai>=0.193.2",
  "crewai-tools>=0.69.0",
  "opentelemetry-instrumentation-crewai>=0.40.5",
  "pybase64>=1.4.2",
  "pylance<=0.38.1",
]
langgraph = [
  "langgraph>=0.4.10",
  "langgraph-prebuilt>=0.2.3",
]
llamaindex = [
  "llama-index>=0.13.6,<0.14.0",
  "llama-index-core>=0.13.6,<0.14.0",
  "llama-index-llms-langchain>=0.6.1",
  "llama-index-llms-litellm>=0.4.1",  # Sync nat dependency if possible too
  "llama-index-llms-openai>=0.3.38",
  "opentelemetry-instrumentation-llamaindex>=0.40.5",
  "pypdf>=6.0.0",
]
nat = [
  "nvidia-nat==1.3.0; python_version >= '3.11'",
  "nvidia-nat-opentelemetry==1.3.0; python_version >= '3.11'",
  "nvidia-nat-crewai==1.3.0; python_version >= '3.11'",
  "nvidia-nat-langchain==1.3.0; python_version >= '3.11'",
  "llama-index-llms-litellm>=0.4.1",  # Need this to support datarobot-llm plugin
]
pydanticai = [
  "logfire>=4.6.0",
  "pydantic-ai>=1.0.5",
]
drmcp = [
  "datarobot-asgi-middleware>=0.2.0",
  "python-dotenv>=1.1.0",
  "boto3>=1.34.0",
  "httpx>=0.28.1",
  "pydantic>=2.6.1",
  "pydantic-settings>=2.1.0",
  "opentelemetry-api>=1.22.0",
  "opentelemetry-sdk>=1.22.0",
  "opentelemetry-instrumentation-requests>=0.43b0",
  "opentelemetry-instrumentation-aiohttp-client>=0.43b0",
  "opentelemetry-instrumentation-httpx>=0.43b0",
  "opentelemetry-exporter-otlp>=1.22.0",
  "opentelemetry-exporter-otlp-proto-http>=1.22.0",
  "aiohttp>=3.9.0",
  "aiohttp-retry>=2.8.3",
  "aiosignal>=1.3.1",
  "fastmcp==2.12.2",
]

[tool.hatch.build.targets.wheel]
packages = [
  "src/datarobot_genai",
]

[tool.hatch.build.targets.sdist]
include = [
  "src/datarobot_genai",
  "pyproject.toml",
  "README.md",
  "LICENSE",
  "AUTHORS",
]

[tool.uv]
package = true
override-dependencies = [
  "ragas>=0.3.8",
]

[dependency-groups]
dev = [
  "ruff>=0.6.0",
  "mypy>=1.10.0",
  "pytest",
  "pytest-cov",
  "pre-commit",
  "twine>=5.0.0",
  "pytest-asyncio>=0.23.5",
  "responses>=0.25.8",
  "ipdb>=0.13.13",
]


[tool.mypy]
disallow_untyped_defs = true
disable_error_code = ["import-untyped"]
ignore_missing_imports = true

[tool.ruff]
line-length = 100
indent-width = 4

[tool.ruff.lint]
select = [
    "E",  # Pyflakes
    "F",  # pycodestyle
    "I",  # isort
    "N",  # pep8-naming
    "D",  # pydocstyle
    "PL", # pylint
    "UP", # pyupgrade
    "INP", # check missing __init__.py
    "B006", # mutable-argument-default
]
extend-ignore = [
    # D100-D106: Ignore undocumented module, class, method, function & inner class
    "D100", "D101", "D102", "D103", "D104", "D105", "D106",
    # 1 blank line required between summary line and description
    "D205",
    # Too many arguments
    "PLR0913",
    # Too many statements
    "PLR0915",
    # Too many branches
    "PLR0912",
]
fixable = [
    "I",    # isort
    "D",    # pydocstyle
    "UP",   # pyupgrade
    "F401", # Imported but unused
]

[tool.ruff.lint.per-file-ignores]
"__init__.py" = [
    "D104", # Missing docstring in public package
    "F401"  # Imported but unused
]
"scripts/*.py" = [
    "INP001", # implicit-namespace-package: allow scripts without package semantics
    "E402",   # module-import-not-at-top-of-file: allow local imports in smoke script
    "I001",   # isort import order within functions
    "PLC0415",# pylint import-outside-toplevel for controlled local imports
]

[tool.ruff.lint.isort]
force-single-line = true

[tool.ruff.lint.pydocstyle]
convention = "numpy"

[tool.ruff.lint.pylint]
allow-magic-value-types = ["int", "str", "bytes"]
max-args = 8

[tool.pytest.ini_options]
filterwarnings = []
asyncio_mode = "auto"

[tool.coverage.run]
source = ["datarobot_genai"]
omit = [
    "*/__init__.py",
]

[tool.coverage.report]
exclude_lines = [
    "raise NotImplementedError",
    "pass",
]
fail_under = 80<|MERGE_RESOLUTION|>--- conflicted
+++ resolved
@@ -4,11 +4,7 @@
 
 [project]
 name = "datarobot-genai"
-<<<<<<< HEAD
-version = "0.1.22"
-=======
-version = "0.1.23"
->>>>>>> 49c6054e
+version = "0.1.24"
 description = "Generic helpers for GenAI"
 readme = "README.md"
 requires-python = ">=3.10, <3.13"
