[build-system]
requires = ["hatchling>=1.25.0"]
build-backend = "hatchling.build"

[project]
name = "datarobot-genai"
<<<<<<< HEAD
version = "0.1.32"
=======
version = "0.1.34"
>>>>>>> 8cc0ee3b
description = "Generic helpers for GenAI"
readme = "README.md"
requires-python = ">=3.10, <3.13"
license = { text = "Apache-2.0" }
authors = [{ name = "DataRobot, Inc." }]
dependencies = [
  "requests>=2.32.4",
  "datarobot>=3.9.1",
  "datarobot-predict>=1.13.2",
  "openai>=1.76.2",
  "pandas>=2.2.3",
  "ragas>=0.3.8",
  "pyjwt>=2.10.1",
  "pypdf>=6.1.3",  # CVE BUZZOK-28182
]

[project.urls]
Homepage = "https://github.com/datarobot-oss/datarobot-genai"

[project.entry-points.'nat.plugins']
datarobot_llm_providers = "datarobot_genai.nat.datarobot_llm_providers"
datarobot_llm_clients = "datarobot_genai.nat.datarobot_llm_clients"

[project.optional-dependencies]
crewai = [
  "crewai>=0.193.2",
  "crewai-tools[mcp]>=0.69.0",
  "opentelemetry-instrumentation-crewai>=0.40.5",
  "pybase64>=1.4.2",
]
langgraph = [
  "langchain-mcp-adapters>=0.1.12",
  "langgraph>=0.4.10",
  "langgraph-prebuilt>=0.2.3",
]
llamaindex = [
  "llama-index>=0.13.6,<0.14.0",
  "llama-index-core>=0.13.6,<0.14.0",
  "llama-index-llms-langchain>=0.6.1",
  "llama-index-llms-litellm>=0.4.1",  # Sync nat dependency if possible too
  "llama-index-llms-openai>=0.3.38",
  "opentelemetry-instrumentation-llamaindex>=0.40.5",
  "pypdf>=6.0.0",
]
nat = [
  "nvidia-nat==1.3.0; python_version >= '3.11'",
  "nvidia-nat-opentelemetry==1.3.0; python_version >= '3.11'",
  "nvidia-nat-crewai==1.3.0; python_version >= '3.11'",
  "nvidia-nat-langchain==1.3.0; python_version >= '3.11'",
  "llama-index-llms-litellm>=0.4.1",  # Need this to support datarobot-llm plugin
]
pydanticai = [
  "logfire>=4.6.0",
  "pydantic-ai>=1.0.5",
]
drmcp = [
  "datarobot-asgi-middleware>=0.2.0",
  "python-dotenv>=1.1.0",
  "boto3>=1.34.0",
  "httpx>=0.28.1",
  "pydantic>=2.6.1",
  "pydantic-settings>=2.1.0",
  "opentelemetry-api>=1.22.0",
  "opentelemetry-sdk>=1.22.0",
  "opentelemetry-instrumentation-requests>=0.43b0",
  "opentelemetry-instrumentation-aiohttp-client>=0.43b0",
  "opentelemetry-instrumentation-httpx>=0.43b0",
  "opentelemetry-exporter-otlp>=1.22.0",
  "opentelemetry-exporter-otlp-proto-http>=1.22.0",
  "aiohttp>=3.9.0",
  "aiohttp-retry>=2.8.3",
  "aiosignal>=1.3.1",
  "fastmcp==2.12.2",
]

[tool.hatch.build.targets.wheel]
packages = [
  "src/datarobot_genai",
]

[tool.hatch.build.targets.sdist]
include = [
  "src/datarobot_genai",
  "pyproject.toml",
  "README.md",
  "LICENSE",
  "AUTHORS",
]

[tool.uv]
package = true
override-dependencies = [
  "ragas>=0.3.8",
]

[dependency-groups]
dev = [
  "ruff>=0.6.0",
  "mypy>=1.10.0",
  "pytest",
  "pytest-cov",
  "pre-commit",
  "twine>=5.0.0",
  "pytest-asyncio>=0.23.5",
  "responses>=0.25.8",
  "ipdb>=0.13.13",
]


[tool.mypy]
disallow_untyped_defs = true
disable_error_code = ["import-untyped"]
ignore_missing_imports = true
pretty = true
show_absolute_path = true

[tool.ruff]
line-length = 100
indent-width = 4

[tool.ruff.lint]
select = [
    "E",  # Pyflakes
    "F",  # pycodestyle
    "I",  # isort
    "N",  # pep8-naming
    "D",  # pydocstyle
    "PL", # pylint
    "UP", # pyupgrade
    "INP", # check missing __init__.py
    "B006", # mutable-argument-default
]
extend-ignore = [
    # D100-D106: Ignore undocumented module, class, method, function & inner class
    "D100", "D101", "D102", "D103", "D104", "D105", "D106",
    # 1 blank line required between summary line and description
    "D205",
    # Too many arguments
    "PLR0913",
    # Too many statements
    "PLR0915",
    # Too many branches
    "PLR0912",
]
fixable = [
    "I",    # isort
    "D",    # pydocstyle
    "UP",   # pyupgrade
    "F401", # Imported but unused
]

[tool.ruff.lint.per-file-ignores]
"__init__.py" = [
    "D104", # Missing docstring in public package
    "F401"  # Imported but unused
]
"scripts/*.py" = [
    "INP001", # implicit-namespace-package: allow scripts without package semantics
    "E402",   # module-import-not-at-top-of-file: allow local imports in smoke script
    "I001",   # isort import order within functions
    "PLC0415",# pylint import-outside-toplevel for controlled local imports
]

[tool.ruff.lint.isort]
force-single-line = true

[tool.ruff.lint.pydocstyle]
convention = "numpy"

[tool.ruff.lint.pylint]
allow-magic-value-types = ["int", "str", "bytes"]
max-args = 8

[tool.pytest.ini_options]
filterwarnings = []
asyncio_mode = "auto"

[tool.coverage.run]
source = ["datarobot_genai"]
omit = [
    "*/__init__.py",
]

[tool.coverage.report]
exclude_lines = [
    "raise NotImplementedError",
    "pass",
]
fail_under = 80<|MERGE_RESOLUTION|>--- conflicted
+++ resolved
@@ -4,11 +4,7 @@
 
 [project]
 name = "datarobot-genai"
-<<<<<<< HEAD
-version = "0.1.32"
-=======
 version = "0.1.34"
->>>>>>> 8cc0ee3b
 description = "Generic helpers for GenAI"
 readme = "README.md"
 requires-python = ">=3.10, <3.13"
