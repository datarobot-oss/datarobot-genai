[build-system]
requires = ["hatchling>=1.25.0"]
build-backend = "hatchling.build"

[project]
name = "datarobot-genai"
<<<<<<< HEAD
version = "0.1.35"
=======
version = "0.1.36"
>>>>>>> 01fad887
description = "Generic helpers for GenAI"
readme = "README.md"
requires-python = ">=3.10, <3.13"
license = { text = "Apache-2.0" }
authors = [{ name = "DataRobot, Inc." }]
dependencies = [
  "requests>=2.32.4",
  "datarobot>=3.9.1",
  "datarobot-predict>=1.13.2",
  "openai>=1.76.2",
  "pandas>=2.2.3",
  "ragas>=0.3.8",
  "pyjwt>=2.10.1",
  "pypdf>=6.1.3",  # CVE BUZZOK-28182
]

[project.urls]
Homepage = "https://github.com/datarobot-oss/datarobot-genai"

[project.entry-points.'nat.plugins']
datarobot_llm_providers = "datarobot_genai.nat.datarobot_llm_providers"
datarobot_llm_clients = "datarobot_genai.nat.datarobot_llm_clients"

[project.optional-dependencies]
crewai = [
  "crewai>=0.193.2",
  "crewai-tools[mcp]>=0.69.0",
  "opentelemetry-instrumentation-crewai>=0.40.5",
  "pybase64>=1.4.2",
]
langgraph = [
  "langchain-mcp-adapters>=0.1.12",
  "langgraph>=0.4.10",
  "langgraph-prebuilt>=0.2.3",
]
llamaindex = [
  "llama-index>=0.13.6,<0.14.0",
  "llama-index-core>=0.13.6,<0.14.0",
  "llama-index-llms-langchain>=0.6.1",
  "llama-index-llms-litellm>=0.4.1",  # Sync nat dependency if possible too
  "llama-index-llms-openai>=0.3.38",
  "opentelemetry-instrumentation-llamaindex>=0.40.5",
  "pypdf>=6.0.0",
]
nat = [
  "nvidia-nat==1.3.0; python_version >= '3.11'",
  "nvidia-nat-opentelemetry==1.3.0; python_version >= '3.11'",
  "nvidia-nat-crewai==1.3.0; python_version >= '3.11'",
  "nvidia-nat-langchain==1.3.0; python_version >= '3.11'",
  "llama-index-llms-litellm>=0.4.1",  # Need this to support datarobot-llm plugin
]
pydanticai = [
  "logfire>=4.6.0",
  "pydantic-ai>=1.0.5",
]
drmcp = [
  "datarobot-asgi-middleware>=0.2.0",
  "python-dotenv>=1.1.0",
  "boto3>=1.34.0",
  "httpx>=0.28.1",
  "pydantic>=2.6.1",
  "pydantic-settings>=2.1.0",
  "opentelemetry-api>=1.22.0",
  "opentelemetry-sdk>=1.22.0",
  "opentelemetry-instrumentation-requests>=0.43b0",
  "opentelemetry-instrumentation-aiohttp-client>=0.43b0",
  "opentelemetry-instrumentation-httpx>=0.43b0",
  "opentelemetry-exporter-otlp>=1.22.0",
  "opentelemetry-exporter-otlp-proto-http>=1.22.0",
  "aiohttp>=3.9.0",
  "aiohttp-retry>=2.8.3",
  "aiosignal>=1.3.1",
  "fastmcp==2.12.2",
]

[tool.hatch.build.targets.wheel]
packages = [
  "src/datarobot_genai",
]

[tool.hatch.build.targets.sdist]
include = [
  "src/datarobot_genai",
  "pyproject.toml",
  "README.md",
  "LICENSE",
  "AUTHORS",
]

[tool.uv]
package = true
override-dependencies = [
  "ragas>=0.3.8",
]

[dependency-groups]
dev = [
  "ruff>=0.6.0",
  "mypy>=1.10.0",
  "pytest",
  "pytest-cov",
  "pre-commit",
  "twine>=5.0.0",
  "pytest-asyncio>=0.23.5",
  "responses>=0.25.8",
  "ipdb>=0.13.13",
]


[tool.mypy]
disallow_untyped_defs = true
disable_error_code = ["import-untyped"]
ignore_missing_imports = true
pretty = true
show_absolute_path = true

[tool.ruff]
line-length = 100
indent-width = 4

[tool.ruff.lint]
select = [
    "E",  # Pyflakes
    "F",  # pycodestyle
    "I",  # isort
    "N",  # pep8-naming
    "D",  # pydocstyle
    "PL", # pylint
    "UP", # pyupgrade
    "INP", # check missing __init__.py
    "B006", # mutable-argument-default
]
extend-ignore = [
    # D100-D106: Ignore undocumented module, class, method, function & inner class
    "D100", "D101", "D102", "D103", "D104", "D105", "D106",
    # 1 blank line required between summary line and description
    "D205",
    # Too many arguments
    "PLR0913",
    # Too many statements
    "PLR0915",
    # Too many branches
    "PLR0912",
]
fixable = [
    "I",    # isort
    "D",    # pydocstyle
    "UP",   # pyupgrade
    "F401", # Imported but unused
]

[tool.ruff.lint.per-file-ignores]
"__init__.py" = [
    "D104", # Missing docstring in public package
    "F401"  # Imported but unused
]
"scripts/*.py" = [
    "INP001", # implicit-namespace-package: allow scripts without package semantics
    "E402",   # module-import-not-at-top-of-file: allow local imports in smoke script
    "I001",   # isort import order within functions
    "PLC0415",# pylint import-outside-toplevel for controlled local imports
]

[tool.ruff.lint.isort]
force-single-line = true

[tool.ruff.lint.pydocstyle]
convention = "numpy"

[tool.ruff.lint.pylint]
allow-magic-value-types = ["int", "str", "bytes"]
max-args = 8

[tool.pytest.ini_options]
filterwarnings = []
asyncio_mode = "auto"

[tool.coverage.run]
source = ["datarobot_genai"]
omit = [
    "*/__init__.py",
]

[tool.coverage.report]
exclude_lines = [
    "raise NotImplementedError",
    "pass",
]
fail_under = 80<|MERGE_RESOLUTION|>--- conflicted
+++ resolved
@@ -4,11 +4,7 @@
 
 [project]
 name = "datarobot-genai"
-<<<<<<< HEAD
-version = "0.1.35"
-=======
-version = "0.1.36"
->>>>>>> 01fad887
+version = "0.1.37"
 description = "Generic helpers for GenAI"
 readme = "README.md"
 requires-python = ">=3.10, <3.13"
