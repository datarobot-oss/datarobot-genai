--- conflicted
+++ resolved
@@ -4,11 +4,7 @@
 
 [project]
 name = "datarobot-genai"
-<<<<<<< HEAD
-version = "0.1.56"
-=======
 version = "0.1.57"
->>>>>>> ffb727c8
 description = "Generic helpers for GenAI"
 readme = "README.md"
 requires-python = ">=3.10, <3.13"
