--- conflicted
+++ resolved
@@ -4,11 +4,7 @@
 
 [project]
 name = "datarobot-genai"
-<<<<<<< HEAD
-version = "0.1.58"
-=======
 version = "0.1.59"
->>>>>>> c6239315
 description = "Generic helpers for GenAI"
 readme = "README.md"
 requires-python = ">=3.10, <3.13"
