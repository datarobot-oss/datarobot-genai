--- conflicted
+++ resolved
@@ -40,15 +40,9 @@
         )
         or "false",
         "MCP_SERVER_REGISTER_DYNAMIC_PROMPTS_ON_STARTUP": os.environ.get(
-<<<<<<< HEAD
-            "MCP_SERVER_REGISTER_DYNAMIC_PROMPTS_ON_STARTUP", "true"
-        )
-        or "false",
-=======
             "MCP_SERVER_REGISTER_DYNAMIC_PROMPTS_ON_STARTUP"
         )
         or "true",
->>>>>>> 7c463540
     }
 
     script_dir = Path(__file__).resolve().parent
