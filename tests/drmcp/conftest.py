# Copyright 2025 DataRobot, Inc.
#
# Licensed under the Apache License, Version 2.0 (the "License");
# you may not use this file except in compliance with the License.
# You may obtain a copy of the License at
#
#   http://www.apache.org/licenses/LICENSE-2.0
#
# Unless required by applicable law or agreed to in writing, software
# distributed under the License is distributed on an "AS IS" BASIS,
# WITHOUT WARRANTIES OR CONDITIONS OF ANY KIND, either express or implied.
# See the License for the specific language governing permissions and
# limitations under the License.
from collections.abc import Generator
from collections.abc import Iterator
from pathlib import Path
from typing import Any
from unittest.mock import patch

import datarobot as dr
import pytest

from datarobot_genai.drmcp.core.clients import get_sdk_client
<<<<<<< HEAD
from datarobot_genai.drmcp.core.dynamic_prompts.dr_lib import get_datarobot_prompt_template_versions
from datarobot_genai.drmcp.core.dynamic_prompts.dr_lib import get_datarobot_prompt_templates
=======
from datarobot_genai.drmcp.core.dynamic_prompts.dr_lib import DrPrompt
from datarobot_genai.drmcp.core.dynamic_prompts.dr_lib import DrPromptVersion
from datarobot_genai.drmcp.core.dynamic_prompts.dr_lib import DrVariable
>>>>>>> 7c463540


@pytest.fixture(scope="session")
def test_data_dir() -> Path:
    """Path to the test data directory."""
    return Path("tests/data")


# Only used for fixtures, the tests use the MCP session directly
@pytest.fixture(scope="session")
def dr_client() -> Any:
    """Get DataRobot client for integration tests."""
    return get_sdk_client()


@pytest.fixture(scope="session")
def timeseries_regression_dataset_name() -> str:
    return "timeseries_regression_train.csv"


@pytest.fixture(scope="session")
def timeseries_regression_project_name() -> str:
    return "MCP Test TS Regression Project"


@pytest.fixture(scope="session")
def timeseries_regression_project(
    dr_client: Any,
    test_data_dir: Path,
    timeseries_regression_dataset_name: str,
    timeseries_regression_project_name: str,
) -> Generator[dict[str, Any], None, None]:
    """Create a time series regression project and return the best model deployment."""
    deployment_label = "MCP Test TS Regression Deployment"

    # First, check if deployment already exists
    try:
        deployments = dr.Deployment.list()
        for deployment in deployments:
            if deployment.label and deployment.label.startswith(deployment_label):
                print(f"Reusing existing deployment: {deployment.id}")
                # Get the model and project info
                if deployment.model:
                    model = dr.Model.get(
                        project=str(deployment.model["project_id"]),
                        model_id=str(deployment.model["id"]),
                    )
                    project = dr.Project.get(str(deployment.model["project_id"]))

                yield {
                    "project": project,
                    "model": model,
                    "deployment": deployment,
                    "deployment_id": deployment.id,
                    "source_dataset_id": project.catalog_id,
                }
                return  # Exit early, don't clean up existing deployment
    except Exception as e:
        print(f"Error checking for existing deployments: {e}")

    # If no existing deployment found, create new one
    train_file = test_data_dir / timeseries_regression_dataset_name
    dataset: Any = dr.Dataset.create_from_file(file_path=train_file)

    # Create project
    project = dr.Project.create_from_dataset(
        dataset.id, project_name=timeseries_regression_project_name
    )

    # Set up time series partitioning
    datetime_spec = dr.DatetimePartitioningSpecification(
        datetime_partition_column="date",
        use_time_series=True,
        forecast_window_start=1,
        forecast_window_end=7,
    )

    # Start modeling with time series configuration
    project.analyze_and_model(  # type: ignore[attr-defined]
        target="sales",
        partitioning_method=datetime_spec,
        mode=dr.enums.AUTOPILOT_MODE.MANUAL,
    )

    # Train just one model instead of full autopilot
    blueprints = project.get_blueprints()  # type: ignore[attr-defined]
    # Get a simple time series blueprint (usually first one is good)
    blueprint = blueprints[0]

    # Train the model
    model_job = project.train_datetime(blueprint.id)  # type: ignore[attr-defined]
    model = model_job.get_result_when_complete()

    # Get available prediction servers and use the first one
    prediction_servers = dr.PredictionServer.list()
    if not prediction_servers:
        raise RuntimeError("No prediction servers available")

    # Create deployment from leaderboard
    deployment = dr.Deployment.create_from_learning_model(
        model_id=model.id,
        label=deployment_label,  # No timestamp
        description="Integration test deployment for time series regression",
        default_prediction_server_id=prediction_servers[0].id,
    )

    yield {
        "project": project,
        "model": model,
        "deployment": deployment,
        "deployment_id": deployment.id,
        "source_dataset_id": dataset.id,
    }

    # Cleanup - commented out to preserve deployment for future test runs
    # try:
    #     deployment.delete()
    # except Exception as e:
    #     print(f"Warning: Could not delete deployment {deployment.id}: {e}")

    # try:
    #     project.delete()
    # except Exception as e:
    #     print(f"Warning: Could not delete project {project.id}: {e}")

    # try:
    #     dataset.delete()
    # except Exception as e:
    #     print(f"Warning: Could not delete dataset {dataset.id}: {e}")


@pytest.fixture(scope="session")
def multiseries_regression_dataset_name() -> str:
    return "multiseries_regression_train.csv"


@pytest.fixture(scope="session")
def multiseries_regression_project_name() -> str:
    return "MCP Test Multiseries TS Regression Project"


@pytest.fixture(scope="session")
def multiseries_regression_project(
    dr_client: Any,
    test_data_dir: Path,
    multiseries_regression_dataset_name: str,
    multiseries_regression_project_name: str,
) -> Generator[dict[str, Any], None, None]:
    """Create a multiseries time series regression project and return the best model deployment."""
    deployment_label = "MCP Test Multiseries TS Regression Deployment"

    # First, check if deployment already exists
    try:
        deployments = dr.Deployment.list()
        for deployment in deployments:
            if deployment.label and deployment.label.startswith(deployment_label):
                print(f"Reusing existing multiseries deployment: {deployment.id}")
                # Get the model and project info
                if deployment.model:
                    model = dr.Model.get(
                        project=str(deployment.model["project_id"]),
                        model_id=str(deployment.model["id"]),
                    )
                    project = dr.Project.get(str(deployment.model["project_id"]))

                yield {
                    "project": project,
                    "model": model,
                    "deployment": deployment,
                    "deployment_id": deployment.id,
                    "source_dataset_id": project.catalog_id,
                }
                return  # Exit early, don't clean up existing deployment
    except Exception as e:
        print(f"Error checking for existing multiseries deployments: {e}")

    # If no existing deployment found, create new one
    train_file = test_data_dir / multiseries_regression_dataset_name

    # Create multiseries project
    dataset: Any = dr.Dataset.create_from_file(file_path=train_file)
    project = dr.Project.create_from_dataset(
        dataset.id, project_name=multiseries_regression_project_name
    )

    # Set up multiseries time series partitioning
    datetime_spec = dr.DatetimePartitioningSpecification(
        datetime_partition_column="date",
        use_time_series=True,
        multiseries_id_columns=["store_id"],
        forecast_window_start=1,
        forecast_window_end=7,
    )

    # Start modeling with multiseries time series configuration
    project.analyze_and_model(  # type: ignore[attr-defined]
        target="sales",
        partitioning_method=datetime_spec,
        mode=dr.enums.AUTOPILOT_MODE.MANUAL,
    )

    # Train just one model instead of full autopilot
    blueprints = project.get_blueprints()  # type: ignore[attr-defined]
    # Get a simple time series blueprint (usually first one is good)
    blueprint = blueprints[0]

    # Train the model
    model_job = project.train_datetime(blueprint.id)  # type: ignore[attr-defined]
    model = model_job.get_result_when_complete()

    # Get available prediction servers and use the first one
    prediction_servers = dr.PredictionServer.list()
    if not prediction_servers:
        raise RuntimeError("No prediction servers available")

    # Create deployment from leaderboard
    deployment = dr.Deployment.create_from_learning_model(
        model_id=model.id,
        label=deployment_label,  # No timestamp
        description="Integration test deployment for multiseries time series regression",
        default_prediction_server_id=prediction_servers[0].id,
    )

    yield {
        "project": project,
        "model": model,
        "deployment": deployment,
        "deployment_id": deployment.id,
        "source_dataset_id": dataset.id,
    }

    # Cleanup - commented out to preserve deployment for future test runs
    # try:
    #     deployment.delete()
    # except Exception as e:
    #     print(f"Warning: Could not delete deployment {deployment.id}: {e}")

    # try:
    #     project.delete()
    # except Exception as e:
    #     print(f"Warning: Could not delete project {project.id}: {e}")

    # try:
    #     dataset.delete()
    # except Exception as e:
    #     print(f"Warning: Could not delete dataset {dataset.id}: {e}")


@pytest.fixture(scope="session")
def classification_dataset_name() -> str:
    return "text_classification_train.csv"


@pytest.fixture(scope="session")
def classification_project_name() -> str:
    return "MCP Test Text Classification Project"


@pytest.fixture(scope="session")
def classification_project(
    dr_client: Any,
    test_data_dir: Path,
    classification_dataset_name: str,
    classification_project_name: str,
) -> Generator[dict[str, Any], None, None]:
    """Create a text classification project and return the best model deployment."""
    deployment_label = "MCP Test Text Classification Deployment"

    # First, check if deployment already exists
    try:
        deployments = dr.Deployment.list()
        for deployment in deployments:
            if deployment.label and deployment.label.startswith(deployment_label):
                print(f"Reusing existing text deployment: {deployment.id}")
                # Get the model and project info
                if deployment.model:
                    model = dr.Model.get(
                        project=str(deployment.model["project_id"]),
                        model_id=str(deployment.model["id"]),
                    )
                    project = dr.Project.get(str(deployment.model["project_id"]))

                yield {
                    "project": project,
                    "model": model,
                    "deployment": deployment,
                    "deployment_id": deployment.id,
                    "source_dataset_id": project.catalog_id,
                }
                return  # Exit early, don't clean up existing deployment
    except Exception as e:
        print(f"Error checking for existing text deployments: {e}")

    # If no existing deployment found, create new one
    train_file = test_data_dir / classification_dataset_name

    # Create a Dataset from the file
    dataset: Any = dr.Dataset.create_from_file(file_path=train_file)

    # Create a Project from the Dataset's ID
    project = dr.Project.create_from_dataset(dataset.id, project_name=classification_project_name)

    # Start modeling for text classification
    project.analyze_and_model(  # type: ignore[attr-defined]
        target="sentiment",
        mode=dr.enums.AUTOPILOT_MODE.MANUAL,
    )

    # Get blueprints and find a text-based one if possible
    blueprints = project.get_blueprints()  # type: ignore[attr-defined]
    # Look for blueprints that support text mining/NLP
    text_blueprint = None
    for bp in blueprints:
        if any(keyword in bp.model_type.lower() for keyword in ["text", "tfidf", "word", "ngram"]):
            text_blueprint = bp
            break

    # If no specific text blueprint found, use the first one
    if text_blueprint is None:
        text_blueprint = blueprints[0]

    # Train the model
    model_job_id = project.train(text_blueprint.id)  # type: ignore[attr-defined]
    model_job = dr.ModelJob.get(project.id, model_job_id)  # type: ignore[attr-defined]
    model = model_job.get_result_when_complete()  # type: ignore[no-untyped-call]

    # Get available prediction servers and use the first one
    prediction_servers = dr.PredictionServer.list()
    if not prediction_servers:
        raise RuntimeError("No prediction servers available")

    # Create deployment from leaderboard
    deployment = dr.Deployment.create_from_learning_model(
        model_id=model.id,
        label=deployment_label,
        description="Integration test deployment for text classification",
        default_prediction_server_id=prediction_servers[0].id,
    )

    yield {
        "project": project,
        "model": model,
        "deployment": deployment,
        "deployment_id": deployment.id,
        "source_dataset_id": dataset.id,
    }
    # Cleanup - commented out to preserve deployment for future test runs
    # try:
    #     deployment.delete()
    # except Exception as e:
    #     print(f"Warning: Could not delete deployment {deployment.id}: {e}")

    # try:
    #     project.delete()
    # except Exception as e:
    #     print(f"Warning: Could not delete project {project.id}: {e}")

    # try:
    #     dataset.delete()
    # except Exception as e:
    #     print(f"Warning: Could not delete dataset {dataset.id}: {e}")


@pytest.fixture(scope="session")
def classification_predict_dataset_name() -> str:
    return "text_classification_predict.csv"


@pytest.fixture(scope="session")
def classification_predict_file_path(
    test_data_dir: Path,
    classification_predict_dataset_name: str,
) -> Path:
    """Return the path to the text classification prediction CSV file."""
    return test_data_dir / classification_predict_dataset_name


@pytest.fixture(scope="session")
def classification_predict_dataset(
    dr_client: Any,
    classification_predict_dataset_name: str,
    classification_predict_file_path: Path,
) -> Generator[dict[str, Any], None, None]:
    """Upload text classification prediction dataset to AI Catalog."""
    # Check if dataset already exists in AI Catalog
    try:
        datasets = dr.Dataset.list()
        for dataset in datasets:
            if dataset.name == classification_predict_dataset_name:
                print(f"Reusing existing prediction dataset: {dataset.id}")
                yield {
                    "dataset": dataset,
                    "dataset_id": dataset.id,
                    "file_path": str(classification_predict_file_path),
                }
                return
    except Exception as e:
        print(f"Error checking for existing prediction datasets: {e}")

    # Upload new dataset to AI Catalog
    try:
        dataset: Any = dr.Dataset.create_from_file(file_path=classification_predict_file_path)
        print(f"Uploaded new prediction dataset: {dataset.id}")

        yield {
            "dataset": dataset,
            "dataset_id": dataset.id,
            "file_path": str(classification_predict_file_path),
        }

        # Cleanup - commented out to preserve dataset for future test runs
        # try:
        #     dataset.delete()
        # except Exception as e:
        #     print(f"Warning: Could not delete prediction dataset {dataset.id}: {e}")

    except Exception as e:
        print(f"Error uploading prediction dataset: {e}")
        raise


<<<<<<< HEAD
def _get_or_create_prompt_template(name: str) -> dict:
    try:
        for prompt_template in get_datarobot_prompt_templates():
            if prompt_template.name == name:
                return {
                    "id": prompt_template.id,
                    "name": name,
                }
    except Exception as e:
        print(f"Error checking for existing prompt template: {e}")

    try:
        client = dr.client.get_client()
        r = client.post(
            url="genai/promptTemplates/",
            data={
                "name": name,
                "description": f"Description for {name}",
            },
            join_endpoint=True,
        )
        return {
            "id": r.json()["id"],
            "name": prompt_template_name_without_version,
        }
    except Exception as e:
        print(f"Error creating prompt template: {e}")
        raise


def _get_or_create_prompt_template_version(
    prompt_template_id: str, prompt_text: str, variables: list[str]
) -> dict:
    try:
        for prompt_template_version in get_datarobot_prompt_template_versions(prompt_template_id):
            if prompt_template_version.prompt_text == prompt_text:
                return {
                    "id": prompt_template_version.id,
                    "prompt_text": prompt_template_version.prompt_text,
                }
    except Exception as e:
        print(f"Error checking for existing prompt template versions: {e}")

    try:
        client = dr.client.get_client()
        r = client.post(
            url=f"genai/promptTemplates/{prompt_template_id}/versions/",
            data={
                "promptText": prompt_text,
                "commitComment": "Dummy commit comment",
                "variables": [
                    {
                        "name": v,
                        "description": f"Description for {v}",
                        "type": "str",
                    }
                    for v in variables
                ],
            },
            join_endpoint=True,
        )
        return {"id": r.json()["id"], "prompt_text": prompt_text}
    except Exception as e:
        print(f"Error creating prompt template version: {e}")
        raise


@pytest.fixture(scope="session")
def prompt_template_name_without_version() -> str:
    return "drmcp-integration-test-prompt-without-version"


@pytest.fixture(scope="session")
def prompt_template_name_with_version_without_variables() -> str:
    return "drmcp-integration-test-prompt-with-version-without-variables"


@pytest.fixture(scope="session")
def prompt_template_text_without_variables() -> str:
    return "Prompt text without any variables."


@pytest.fixture(scope="session")
def prompt_template_name_with_version_with_variables() -> str:
    return "drmcp-integration-test-prompt-with-variables"


@pytest.fixture(scope="session")
def prompt_template_text_with_2_variables() -> str:
    return "Prompt text to greet {{name}} in max {{sentences}} sentences."


@pytest.fixture(scope="session")
def prompt_template_without_versions(prompt_template_name_without_version: str) -> dict[str, Any]:
    return _get_or_create_prompt_template(prompt_template_name_without_version)


@pytest.fixture(scope="session")
def prompt_template_with_version_without_variables(
    prompt_template_name_with_version_without_variables: str,
    prompt_template_text_without_variables: str,
) -> dict[str, Any]:
    prompt_template = _get_or_create_prompt_template(
        prompt_template_name_with_version_without_variables
    )
    prompt_template_version = _get_or_create_prompt_template_version(
        prompt_template_id=prompt_template["id"],
        prompt_text=prompt_template_text_without_variables,
        variables=[],
    )
    return {
        "id": prompt_template["id"],
        "name": prompt_template_name_with_version_without_variables,
        "version_id": prompt_template_version["id"],
        "prompt_text": prompt_template_version["prompt_text"],
    }


@pytest.fixture(scope="session")
def prompt_template_with_version_with_variables(
    prompt_template_name_with_version_with_variables: str,
    prompt_template_text_with_2_variables: str,
) -> dict[str, Any]:
    prompt_template = _get_or_create_prompt_template(
        prompt_template_name_with_version_with_variables
    )
    prompt_template_version = _get_or_create_prompt_template_version(
        prompt_template_id=prompt_template["id"],
        prompt_text=prompt_template_text_with_2_variables,
        variables=["name", "sentences"],
    )
    return {
        "id": prompt_template["id"],
        "name": prompt_template_name_with_version_with_variables,
        "version_id": prompt_template_version["id"],
        "prompt_text": prompt_template_version["prompt_text"],
    }
=======
@pytest.fixture
def prompt_template_id_ok() -> str:
    return "69086ea4834952718366b2ce"


@pytest.fixture
def prompt_template_version_id_ok() -> str:
    return "69086ea4b65d70489c5b198d"


@pytest.fixture
def get_prompt_template_mock(
    prompt_template_id_ok: str, prompt_template_version_id_ok: str
) -> Iterator[None]:
    """Set up all API endpoint mocks."""
    dr_prompt_version = DrPromptVersion(
        id=prompt_template_version_id_ok,
        version=3,
        prompt_text="Write greeting for {{name}} in max {{sentences}} sentences.",
        variables=[
            DrVariable(name="name", description="Person name"),
            DrVariable(name="sentences", description="Number of sentences"),
        ],
    )
    dr_prompt = DrPrompt(
        id=prompt_template_id_ok,
        name="Dummy prompt name",
        description="Dummy description",
    )
    dr_prompt.get_latest_version = lambda: dr_prompt_version

    with patch(
        "datarobot_genai.drmcp.core.dynamic_prompts.register.get_datarobot_prompt_templates",
        return_value=[dr_prompt],
    ):
        yield
>>>>>>> 7c463540
<|MERGE_RESOLUTION|>--- conflicted
+++ resolved
@@ -21,14 +21,9 @@
 import pytest
 
 from datarobot_genai.drmcp.core.clients import get_sdk_client
-<<<<<<< HEAD
-from datarobot_genai.drmcp.core.dynamic_prompts.dr_lib import get_datarobot_prompt_template_versions
-from datarobot_genai.drmcp.core.dynamic_prompts.dr_lib import get_datarobot_prompt_templates
-=======
 from datarobot_genai.drmcp.core.dynamic_prompts.dr_lib import DrPrompt
 from datarobot_genai.drmcp.core.dynamic_prompts.dr_lib import DrPromptVersion
 from datarobot_genai.drmcp.core.dynamic_prompts.dr_lib import DrVariable
->>>>>>> 7c463540
 
 
 @pytest.fixture(scope="session")
@@ -450,145 +445,6 @@
         raise
 
 
-<<<<<<< HEAD
-def _get_or_create_prompt_template(name: str) -> dict:
-    try:
-        for prompt_template in get_datarobot_prompt_templates():
-            if prompt_template.name == name:
-                return {
-                    "id": prompt_template.id,
-                    "name": name,
-                }
-    except Exception as e:
-        print(f"Error checking for existing prompt template: {e}")
-
-    try:
-        client = dr.client.get_client()
-        r = client.post(
-            url="genai/promptTemplates/",
-            data={
-                "name": name,
-                "description": f"Description for {name}",
-            },
-            join_endpoint=True,
-        )
-        return {
-            "id": r.json()["id"],
-            "name": prompt_template_name_without_version,
-        }
-    except Exception as e:
-        print(f"Error creating prompt template: {e}")
-        raise
-
-
-def _get_or_create_prompt_template_version(
-    prompt_template_id: str, prompt_text: str, variables: list[str]
-) -> dict:
-    try:
-        for prompt_template_version in get_datarobot_prompt_template_versions(prompt_template_id):
-            if prompt_template_version.prompt_text == prompt_text:
-                return {
-                    "id": prompt_template_version.id,
-                    "prompt_text": prompt_template_version.prompt_text,
-                }
-    except Exception as e:
-        print(f"Error checking for existing prompt template versions: {e}")
-
-    try:
-        client = dr.client.get_client()
-        r = client.post(
-            url=f"genai/promptTemplates/{prompt_template_id}/versions/",
-            data={
-                "promptText": prompt_text,
-                "commitComment": "Dummy commit comment",
-                "variables": [
-                    {
-                        "name": v,
-                        "description": f"Description for {v}",
-                        "type": "str",
-                    }
-                    for v in variables
-                ],
-            },
-            join_endpoint=True,
-        )
-        return {"id": r.json()["id"], "prompt_text": prompt_text}
-    except Exception as e:
-        print(f"Error creating prompt template version: {e}")
-        raise
-
-
-@pytest.fixture(scope="session")
-def prompt_template_name_without_version() -> str:
-    return "drmcp-integration-test-prompt-without-version"
-
-
-@pytest.fixture(scope="session")
-def prompt_template_name_with_version_without_variables() -> str:
-    return "drmcp-integration-test-prompt-with-version-without-variables"
-
-
-@pytest.fixture(scope="session")
-def prompt_template_text_without_variables() -> str:
-    return "Prompt text without any variables."
-
-
-@pytest.fixture(scope="session")
-def prompt_template_name_with_version_with_variables() -> str:
-    return "drmcp-integration-test-prompt-with-variables"
-
-
-@pytest.fixture(scope="session")
-def prompt_template_text_with_2_variables() -> str:
-    return "Prompt text to greet {{name}} in max {{sentences}} sentences."
-
-
-@pytest.fixture(scope="session")
-def prompt_template_without_versions(prompt_template_name_without_version: str) -> dict[str, Any]:
-    return _get_or_create_prompt_template(prompt_template_name_without_version)
-
-
-@pytest.fixture(scope="session")
-def prompt_template_with_version_without_variables(
-    prompt_template_name_with_version_without_variables: str,
-    prompt_template_text_without_variables: str,
-) -> dict[str, Any]:
-    prompt_template = _get_or_create_prompt_template(
-        prompt_template_name_with_version_without_variables
-    )
-    prompt_template_version = _get_or_create_prompt_template_version(
-        prompt_template_id=prompt_template["id"],
-        prompt_text=prompt_template_text_without_variables,
-        variables=[],
-    )
-    return {
-        "id": prompt_template["id"],
-        "name": prompt_template_name_with_version_without_variables,
-        "version_id": prompt_template_version["id"],
-        "prompt_text": prompt_template_version["prompt_text"],
-    }
-
-
-@pytest.fixture(scope="session")
-def prompt_template_with_version_with_variables(
-    prompt_template_name_with_version_with_variables: str,
-    prompt_template_text_with_2_variables: str,
-) -> dict[str, Any]:
-    prompt_template = _get_or_create_prompt_template(
-        prompt_template_name_with_version_with_variables
-    )
-    prompt_template_version = _get_or_create_prompt_template_version(
-        prompt_template_id=prompt_template["id"],
-        prompt_text=prompt_template_text_with_2_variables,
-        variables=["name", "sentences"],
-    )
-    return {
-        "id": prompt_template["id"],
-        "name": prompt_template_name_with_version_with_variables,
-        "version_id": prompt_template_version["id"],
-        "prompt_text": prompt_template_version["prompt_text"],
-    }
-=======
 @pytest.fixture
 def prompt_template_id_ok() -> str:
     return "69086ea4834952718366b2ce"
@@ -624,5 +480,4 @@
         "datarobot_genai.drmcp.core.dynamic_prompts.register.get_datarobot_prompt_templates",
         return_value=[dr_prompt],
     ):
-        yield
->>>>>>> 7c463540
+        yield