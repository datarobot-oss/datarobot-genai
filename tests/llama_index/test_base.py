# Copyright 2025 DataRobot, Inc. and its affiliates.
#
# Licensed under the Apache License, Version 2.0 (the "License");
# you may not use this file except in compliance with the License.
# You may obtain a copy of the License at
#
#     http://www.apache.org/licenses/LICENSE-2.0
#
# Unless required by applicable law or agreed to in writing, software
# distributed under the License is distributed on an "AS IS" BASIS,
# WITHOUT WARRANTIES OR CONDITIONS OF ANY KIND, either express or implied.
# See the License for the specific language governing permissions and
# limitations under the License.

from collections.abc import AsyncGenerator
from typing import Any
from typing import cast
from unittest.mock import MagicMock

import pytest

from datarobot_genai.core.agents.base import UsageMetrics
from datarobot_genai.llama_index import base as base_mod
from datarobot_genai.llama_index.base import LlamaIndexAgent


class Handler:
    def __init__(self, events: list[Any], state: Any) -> None:
        self._events = events
        self._state = state

    async def stream_events(self) -> AsyncGenerator[Any, None]:
        for e in self._events:
            yield e

    @property
    def ctx(self) -> Any:
        class Ctx:
            async def get(self, key: str) -> Any:  # noqa: A003 - method name from API
                assert key == "state"
                return state

        state = self._state
        return Ctx()


class Workflow:
    def __init__(self, events: list[Any], state: Any) -> None:
        self._events = events
        self._state = state

    def run(self, *, user_msg: str) -> Handler:  # noqa: ARG002
        return Handler(self._events, self._state)


class MyLlamaAgent(LlamaIndexAgent):
    def __init__(self, workflow: Any) -> None:
        super().__init__()
        self._wf = workflow

    def build_workflow(self) -> Any:
        return self._wf

    def extract_response_text(self, result_state: Any, events: list[Any]) -> str:
        return f"{result_state}:{len(events)}"


@pytest.mark.asyncio
async def test_llama_index_base_invoke(monkeypatch: Any) -> None:
    captured: dict[str, Any] = {}
    captured["events"] = None

    def fake_create_pipeline_interactions(events: list[Any]) -> Any:  # noqa: ANN401
        captured["events"] = events
        return {"ok": True}

    # Mock load_mcp_tools to return empty list
    async def fake_load_mcp_tools(*args: Any, **kwargs: Any) -> list[Any]:  # noqa: ARG001, ANN401
        return []

    monkeypatch.setattr(
        base_mod,
        "create_pipeline_interactions_from_events",
        fake_create_pipeline_interactions,
        raising=True,
    )
    monkeypatch.setattr(base_mod, "load_mcp_tools", fake_load_mcp_tools, raising=True)

    workflow = Workflow(events=[{"e": 1}, {"e": 2}], state="S")
    agent = MyLlamaAgent(workflow)

    resp = await agent.invoke({"model": "m", "messages": [{"role": "user", "content": "{}"}]})
    response_text, interactions, usage = cast(tuple[str, object, UsageMetrics], resp)

    assert response_text == "S:2"
    assert interactions == {"ok": True}
    assert captured["events"] == [{"e": 1}, {"e": 2}]
    assert usage == {"completion_tokens": 0, "prompt_tokens": 0, "total_tokens": 0}
<<<<<<< HEAD
    assert agent.mcp_tools == []


@pytest.mark.asyncio
async def test_llama_index_base_invoke_with_mcp_tools(monkeypatch: Any) -> None:
    """Test that MCP tools are loaded and available via mcp_tools property."""
    mock_tools = [MagicMock(), MagicMock()]

    async def fake_load_mcp_tools(*args: Any, **kwargs: Any) -> list[Any]:  # noqa: ARG001, ANN401
        return mock_tools

    def fake_create_pipeline_interactions(events: list[Any]) -> Any:  # noqa: ANN401
=======


@pytest.mark.asyncio
async def test_llama_index_base_invoke_branches(monkeypatch: Any) -> None:
    captured: dict[str, Any] = {}
    captured["events"] = None

    def fake_create_pipeline_interactions(events: list[Any]) -> Any:  # noqa: ANN401
        captured["events"] = events
>>>>>>> 8cc0ee3b
        return {"ok": True}

    monkeypatch.setattr(
        base_mod,
        "create_pipeline_interactions_from_events",
        fake_create_pipeline_interactions,
        raising=True,
    )
<<<<<<< HEAD
    monkeypatch.setattr(base_mod, "load_mcp_tools", fake_load_mcp_tools, raising=True)

    workflow = Workflow(events=[], state="S")
    agent = MyLlamaAgent(workflow)

    await agent.invoke({"model": "m", "messages": [{"role": "user", "content": "{}"}]})

    # Verify MCP tools were loaded and are accessible
    assert agent.mcp_tools == mock_tools
    assert len(agent.mcp_tools) == 2
=======

    # Build events to exercise additional non-streaming branches
    agent_input_cls = type("AgentInput", (), {})
    agent_output_cls = type("AgentOutput", (), {})
    tool_call_cls = type("ToolCall", (), {})
    tool_call_result_cls = type("ToolCallResult", (), {})

    ai = agent_input_cls()
    ai.input = "q"  # type: ignore[attr-defined]
    ao = agent_output_cls()
    ao.response = type("Resp", (), {"content": "c"})()  # type: ignore[attr-defined]
    # Include dict-style tool call to hit dict name extraction path
    ao.tool_calls = [{"tool_name": "t1"}]  # type: ignore[attr-defined]
    tc = tool_call_cls()
    tc.tool_name = "t2"
    tc.tool_kwargs = {"a": 1}  # type: ignore[attr-defined]
    tcr = tool_call_result_cls()
    tcr.tool_name = "t2"
    tcr.tool_output = "out"  # type: ignore[attr-defined]

    events: list[Any] = [
        type("Banner", (), {"current_agent_name": "beta"})(),
        type("Delta", (), {"delta": "x"})(),
        type("Text", (), {"text": "y"})(),
        ai,
        ao,
        tc,
        tcr,
    ]

    workflow = Workflow(events=events, state="S2")
    agent = MyLlamaAgent(workflow)

    resp = await agent.invoke({"model": "m", "messages": [{"role": "user", "content": "{}"}]})
    response_text, interactions, usage = cast(tuple[str, object, UsageMetrics], resp)

    assert response_text == "S2:7"
    assert interactions == {"ok": True}
    assert captured["events"] == events
    assert usage == {"completion_tokens": 0, "prompt_tokens": 0, "total_tokens": 0}
>>>>>>> 8cc0ee3b
<|MERGE_RESOLUTION|>--- conflicted
+++ resolved
@@ -96,7 +96,6 @@
     assert interactions == {"ok": True}
     assert captured["events"] == [{"e": 1}, {"e": 2}]
     assert usage == {"completion_tokens": 0, "prompt_tokens": 0, "total_tokens": 0}
-<<<<<<< HEAD
     assert agent.mcp_tools == []
 
 
@@ -109,17 +108,6 @@
         return mock_tools
 
     def fake_create_pipeline_interactions(events: list[Any]) -> Any:  # noqa: ANN401
-=======
-
-
-@pytest.mark.asyncio
-async def test_llama_index_base_invoke_branches(monkeypatch: Any) -> None:
-    captured: dict[str, Any] = {}
-    captured["events"] = None
-
-    def fake_create_pipeline_interactions(events: list[Any]) -> Any:  # noqa: ANN401
-        captured["events"] = events
->>>>>>> 8cc0ee3b
         return {"ok": True}
 
     monkeypatch.setattr(
@@ -128,7 +116,6 @@
         fake_create_pipeline_interactions,
         raising=True,
     )
-<<<<<<< HEAD
     monkeypatch.setattr(base_mod, "load_mcp_tools", fake_load_mcp_tools, raising=True)
 
     workflow = Workflow(events=[], state="S")
@@ -139,7 +126,23 @@
     # Verify MCP tools were loaded and are accessible
     assert agent.mcp_tools == mock_tools
     assert len(agent.mcp_tools) == 2
-=======
+
+
+@pytest.mark.asyncio
+async def test_llama_index_base_invoke_branches(monkeypatch: Any) -> None:
+    captured: dict[str, Any] = {}
+    captured["events"] = None
+
+    def fake_create_pipeline_interactions(events: list[Any]) -> Any:  # noqa: ANN401
+        captured["events"] = events
+        return {"ok": True}
+
+    monkeypatch.setattr(
+        base_mod,
+        "create_pipeline_interactions_from_events",
+        fake_create_pipeline_interactions,
+        raising=True,
+    )
 
     # Build events to exercise additional non-streaming branches
     agent_input_cls = type("AgentInput", (), {})
@@ -179,5 +182,4 @@
     assert response_text == "S2:7"
     assert interactions == {"ok": True}
     assert captured["events"] == events
-    assert usage == {"completion_tokens": 0, "prompt_tokens": 0, "total_tokens": 0}
->>>>>>> 8cc0ee3b
+    assert usage == {"completion_tokens": 0, "prompt_tokens": 0, "total_tokens": 0}